import json
import os
import time
import zipfile
from pathlib import Path

import pandas as pd
import typer
from loguru import logger
from watchdog.events import FileCreatedEvent, FileModifiedEvent, FileSystemEventHandler
from watchdog.observers import Observer

app = typer.Typer()
output_dir = "extracted"


class VPAXEventHandler(FileSystemEventHandler):
    """
    Event handler for detecting new or modified VPAX files.
    When a .vpax file is created or modified, it triggers the extraction process.

    Parameters
    ----------
    folder_to_watch : Path
        The folder being watched for changes.
    replace : bool
        Flag indicating whether to replace existing extracted files.
    """

    def __init__(self, folder_to_watch: Path, replace: bool):
        self.folder_to_watch = folder_to_watch
        self.replace = replace

    def on_modified(self, event):
        """
        Handler for the modified event. If the modified file is a VPAX file,
        triggers the extraction process.

        Parameters
        ----------
        event : watchdog.events.FileModifiedEvent
            The file system event triggered by file modification.
        """
        if isinstance(event, FileModifiedEvent) and event.src_path.endswith(".vpax"):
            vpax_file = Path(event.src_path)
            logger.info(f"Modified VPAX file detected: {vpax_file}")
            extract_infos_from_vpax(
                vpax_file,
                self.replace,
                ["Measures", "Tables", "Columns", "Relationships"],
            )

    def on_created(self, event):
        """
        Handler for the created event. If the created file is a VPAX file,
        triggers the extraction process.

        Parameters
        ----------
        event : watchdog.events.FileCreatedEvent
            The file system event triggered by file creation.
        """
        if isinstance(event, FileCreatedEvent) and event.src_path.endswith(".vpax"):
            vpax_file = Path(event.src_path)
            logger.info(f"New VPAX file detected: {vpax_file}")
            extract_infos_from_vpax(
                vpax_file,
                self.replace,
                ["Measures", "Tables", "Columns", "Relationships"],
            )


def setup_logging(vpax_file: Path) -> None:
    """
    Configures logging for the application, placing log files alongside the VPAX files.

    Parameters
    ----------
    vpax_file : Path
        The path to the VPAX file, used to determine where the log file will be saved.
    """
    fmt_info = "{time:YYYY-MM-DD HH:mm:ss} | {name} | {level} | {message}"
    log_file = Path(vpax_file).parent / Path(vpax_file).stem / "vpax.log"
    log_file.parent.mkdir(parents=True, exist_ok=True)  # Ensure directory exists
    logger.add(log_file, format=fmt_info, level="INFO")


def extract_vpax(vpax_file: Path) -> None:
    """
    Extract the contents of a VPAX file to a specific directory.

    Parameters
    ----------
    vpax_file : Path
        The path to the VPAX file that needs to be extracted.
    """
    path_to_output = Path(vpax_file).parent / Path(vpax_file).stem / output_dir
    logger.info(f"START - Extracting VPAX file: {vpax_file} to {path_to_output}")

    with zipfile.ZipFile(vpax_file, "r") as zip_ref:
        zip_ref.extractall(path_to_output)
        logger.info(f"Extracted VPAX contents to {path_to_output}")

    # Optionally read and process the extracted JSON files if needed
    for root, dirs, files in os.walk(path_to_output):
        for file in files:
            if file.endswith(".json"):
                file_path = os.path.join(root, file)
                logger.info(f"Reading JSON file: {file_path}")
                with open(file_path, "r", encoding="utf-8-sig") as f:
                    data = json.load(f)


<<<<<<< HEAD
def extract_infos_from_vpax(vpax_file: Path, replace: bool, infos: list) -> None:
    logger.info("START - Extracting Tables infos from VPAX source")
=======
def extract_infos(vpax_file: Path, replace: bool, infos: list = None) -> None:
    """
    Extracts DAX measures from a VPAX JSON file and exports them to a CSV.

    Parameters
    ----------
    vpax_file : Path
        The path to the VPAX file.
    replace : bool
        Whether to replace the existing extracted files.
    """
    logger.info("START - Extracting DAX measures from VPAX source")
>>>>>>> 58eba628

    # Check infos to extract
    if infos is None:
        infos = ["Measures", "Tables", "Columns", "Relationships"]
        logger.info(f"Default infos to extract: {infos}")

    # Ensure the VPAX extraction has been done
    path_to_json = (
        Path(vpax_file).parent / Path(vpax_file).stem / output_dir / "DaxVpaView.json"
    )

    if replace:
        logger.info("Replace extracted files from vpax")
        extract_vpax(vpax_file)

    elif not path_to_json.exists():
        logger.info(f"{path_to_json} not found. VPAX extraction will be initiated.")
        extract_vpax(vpax_file)

    else:
        logger.info(
            f"VPAX extraction already completed, JSON file found: {path_to_json}"
        )

    # Proceed to extract infos

    try:
        # Read the JSON file
        with open(path_to_json, "r", encoding="utf-8-sig") as f:
            data = json.load(f)
        logger.info(f"Successfully read the JSON file: {path_to_json}")
    except FileNotFoundError as e:
        logger.error(f"File not found: {path_to_json}")
        raise e
    except json.JSONDecodeError as e:
        logger.error(f"Error decoding JSON file: {path_to_json}")
        raise e

<<<<<<< HEAD
    logger.info(f"Start extracting extracted {infos} from VPAX file.")

=======
>>>>>>> 58eba628
    for info in infos:
        try:
            # Convert to DataFrame
            df = pd.DataFrame(data[info])
            logger.info(
                f"Successfully converted {info} to DataFrame with {df.shape[0]} rows."
            )
        except KeyError as e:
            logger.error(f"'{info}' key not found in the JSON file: {path_to_json}")
            raise e

        # Export to CSV
        output_file = (
            Path(vpax_file).parent
            / Path(vpax_file).stem
            / f"{Path(vpax_file).stem} - {info}.csv"
        )
        try:
            output_file.parent.mkdir(parents=True, exist_ok=True)
            df.to_csv(output_file, index=False)
            logger.info(f"Successfully exported {info} to CSV: {output_file}")
        except Exception as e:
            logger.error(f"Error exporting {info} to CSV: {output_file}")
            raise e

<<<<<<< HEAD
    logger.info(f"Successfully extracted {infos} from VPAX file.")
=======
        logger.info(f"END - Successfully extracted and saved {info}.")

    logger.info("END - Extracting informations from VPAX source")


def process_vpax_file(vpax_file: Path, replace: bool) -> None:
    """
    Process the VPAX file by setting up logging, extracting data, and saving DAX measures.

    Parameters
    ----------
    vpax_file : Path
        The path to the VPAX file.
    replace : bool
        Whether to replace the existing extracted files or not.
    """
    setup_logging(vpax_file)
    extract_infos(vpax_file, replace)
>>>>>>> 58eba628


@app.command()
def process_folder(
    main_path: Path = typer.Argument(None, help="The path containing the VPAX files."),
    replace: bool = typer.Option(True, help="Replace the existing files."),
) -> None:
    """
    Main function to find and process all VPAX files in the specified folder.
    For each VPAX file found, it extracts DAX measures and saves them to CSV.

    Parameters
    ----------
    main_path : Path
        The path to the directory containing the VPAX files. If not provided, defaults
        to the current working directory.
    replace : bool
        Whether to replace the existing extracted files. Defaults to True.
    """
    logger.info("LAUNCH PROCESS")

    # Define the path to analyze
    if main_path is None:
        main_path = Path.cwd()

    # Check if the project directory exists
    if not main_path.exists():
        logger.info(f"Project directory not found: {main_path}")
        raise typer.Exit(code=1)

    # Find all VPAX files in the project directory
    vpax_files = list(main_path.glob("*.vpax"))

    if not vpax_files:
        logger.info(f"No VPAX files found in the directory: {main_path}")
        raise typer.Exit(code=1)

    for path_to_vpax in vpax_files:
        logger.info(f"Processing VPAX file: {path_to_vpax}")

        # Setup logging for each VPAX file
        setup_logging(path_to_vpax)

<<<<<<< HEAD
        extract_infos_from_vpax(
            path_to_vpax, replace, ["Measures", "Tables", "Columns", "Relationships"]
        )
=======
        extract_infos(path_to_vpax, replace)
>>>>>>> 58eba628

    logger.info("END - All VPAX files processed.")


# ! fonction à checker
@app.command()
def watch_folder(
    folder_to_watch: Path = typer.Argument(
        None, help="The path containing the VPAX files."
    ),
    replace: bool = typer.Option(True, help="Replace the existing files."),
) -> None:
    """
    Watches the specified folder for changes and triggers VPAX extraction when new or
    modified files are detected.

    If no folder is provided, the current working directory will be used by default.

    Parameters
    ----------
    folder_to_watch : Path, optional
        The path to the directory containing the VPAX files. Defaults to the current
        working directory if not provided.
    replace : bool, optional
        Whether to replace the existing extracted files or not. Defaults to True.
    """
    logger.info("LAUNCH PROCESS")

    # Define the folder to watch
    if folder_to_watch is None:
        folder_to_watch = Path.cwd()

    # Check if the project directory exists
    if not folder_to_watch.exists():
        logger.error(f"Project directory not found: {folder_to_watch}")
        raise typer.Exit(code=1)

    logger.info(f"Watching folder: {folder_to_watch}")

    # Setup the event handler and observer
    event_handler = VPAXEventHandler(folder_to_watch, replace)
    observer = Observer()
    observer.schedule(event_handler, path=str(folder_to_watch), recursive=False)
    observer.start()

    try:
        while True:
            time.sleep(5)  # Sleep to avoid excessive CPU usage
    except KeyboardInterrupt:
        observer.stop()
    finally:
        observer.join()


if __name__ == "__main__":
    # path_to_vpax = Path(
    #     r"C:\Users\u173350\OneDrive - Universite de Liege\_MY PROJECTS\vpax_project\data\vpax"
    # )
    # process_folder(path_to_vpax)
    app()<|MERGE_RESOLUTION|>--- conflicted
+++ resolved
@@ -111,10 +111,6 @@
                     data = json.load(f)
 
 
-<<<<<<< HEAD
-def extract_infos_from_vpax(vpax_file: Path, replace: bool, infos: list) -> None:
-    logger.info("START - Extracting Tables infos from VPAX source")
-=======
 def extract_infos(vpax_file: Path, replace: bool, infos: list = None) -> None:
     """
     Extracts DAX measures from a VPAX JSON file and exports them to a CSV.
@@ -127,7 +123,6 @@
         Whether to replace the existing extracted files.
     """
     logger.info("START - Extracting DAX measures from VPAX source")
->>>>>>> 58eba628
 
     # Check infos to extract
     if infos is None:
@@ -166,11 +161,8 @@
         logger.error(f"Error decoding JSON file: {path_to_json}")
         raise e
 
-<<<<<<< HEAD
     logger.info(f"Start extracting extracted {infos} from VPAX file.")
 
-=======
->>>>>>> 58eba628
     for info in infos:
         try:
             # Convert to DataFrame
@@ -195,29 +187,21 @@
         except Exception as e:
             logger.error(f"Error exporting {info} to CSV: {output_file}")
             raise e
-
-<<<<<<< HEAD
+        # Export to CSV
+        output_file = (
+            Path(vpax_file).parent
+            / Path(vpax_file).stem
+            / f"{Path(vpax_file).stem} - {info}.csv"
+        )
+        try:
+            output_file.parent.mkdir(parents=True, exist_ok=True)
+            df.to_csv(output_file, index=False)
+            logger.info(f"Successfully exported {info} to CSV: {output_file}")
+        except Exception as e:
+            logger.error(f"Error exporting {info} to CSV: {output_file}")
+            raise e
+
     logger.info(f"Successfully extracted {infos} from VPAX file.")
-=======
-        logger.info(f"END - Successfully extracted and saved {info}.")
-
-    logger.info("END - Extracting informations from VPAX source")
-
-
-def process_vpax_file(vpax_file: Path, replace: bool) -> None:
-    """
-    Process the VPAX file by setting up logging, extracting data, and saving DAX measures.
-
-    Parameters
-    ----------
-    vpax_file : Path
-        The path to the VPAX file.
-    replace : bool
-        Whether to replace the existing extracted files or not.
-    """
-    setup_logging(vpax_file)
-    extract_infos(vpax_file, replace)
->>>>>>> 58eba628
 
 
 @app.command()
@@ -261,13 +245,9 @@
         # Setup logging for each VPAX file
         setup_logging(path_to_vpax)
 
-<<<<<<< HEAD
         extract_infos_from_vpax(
             path_to_vpax, replace, ["Measures", "Tables", "Columns", "Relationships"]
         )
-=======
-        extract_infos(path_to_vpax, replace)
->>>>>>> 58eba628
 
     logger.info("END - All VPAX files processed.")
 
